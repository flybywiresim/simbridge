--- conflicted
+++ resolved
@@ -16,33 +16,19 @@
 import { NavigationDisplayThresholdsDto } from '../dto/navigationdisplaythresholds.dto';
 import {
   GpuProcessingActive,
-<<<<<<< HEAD
-  NauticalMilesToMetres,
-=======
->>>>>>> dbddf3e0
   NavigationDisplayMapStartOffsetY,
   NavigationDisplayMaxPixelHeight,
   NavigationDisplayMaxPixelWidth,
   RenderingColorChannelCount,
   RenderingMapTransitionDeltaTime,
-<<<<<<< HEAD
-  RenderingMapUpdateTimeoutArcMode,
-  RenderingMapUpdateTimeoutScanlineMode,
-  VerticalDisplayMapStartOffsetX,
-  VerticalDisplayMapStartOffsetY,
-=======
   RenderingMapUpdateTimeout,
->>>>>>> dbddf3e0
 } from './generic/constants';
 import { Logger } from './logging/logger';
 import { ThreadLogger } from './logging/threadlogger';
 import { MapHandler } from './maphandler';
 import { NavigationDisplayRenderer } from './navigationdisplayrenderer';
-import { VerticalDisplayRenderer } from './verticaldisplayrenderer';
-import { projectWgs84 } from './gpu/helper';
-
-const DisplayScreenPixelHeightWithoutVerticalDisplay = 768;
-const DisplayScreenPixelHeightWithVerticalDisplay = 1024;
+
+const DisplayScreenPixelHeight = 768;
 
 class TerrainWorker {
   private initialized: boolean = false;
@@ -51,40 +37,16 @@
 
   private simPaused: boolean = true;
 
-<<<<<<< HEAD
-  private renderingMode: TerrainRenderingMode = TerrainRenderingMode.ArcMode;
-
-=======
->>>>>>> dbddf3e0
   private gpu: GPU = null;
 
   private mapHandler: MapHandler = null;
 
-<<<<<<< HEAD
-  private displayDimension: {
-    width: number;
-    height: number;
-  } = {
-    width: 0,
-    height: 0,
-  };
-
-  private verticalDisplayRequired: boolean = false;
-
-=======
->>>>>>> dbddf3e0
   private displayRendering: {
     [side: string]: {
       timeout: NodeJS.Timeout;
       durationInterval: NodeJS.Timer;
       startupTimestamp: number;
       navigationDisplay: NavigationDisplayRenderer;
-<<<<<<< HEAD
-      renderedLastFrameNavigationDisplay: boolean;
-      verticalDisplay: VerticalDisplayRenderer;
-      renderedLastFrameVerticalDisplay: boolean;
-=======
->>>>>>> dbddf3e0
       cycleData: {
         timestamp: number;
         thresholds: NavigationDisplayThresholdsDto;
@@ -98,13 +60,7 @@
 
     if (this.mapHandler !== null) this.mapHandler.reset();
     if (this.displayRendering.L.navigationDisplay !== null) this.displayRendering.L.navigationDisplay.reset();
-<<<<<<< HEAD
-    if (this.displayRendering.L.verticalDisplay !== null) this.displayRendering.L.verticalDisplay.reset();
     if (this.displayRendering.R.navigationDisplay !== null) this.displayRendering.R.navigationDisplay.reset();
-    if (this.displayRendering.R.verticalDisplay !== null) this.displayRendering.R.verticalDisplay.reset();
-=======
-    if (this.displayRendering.R.navigationDisplay !== null) this.displayRendering.R.navigationDisplay.reset();
->>>>>>> dbddf3e0
   }
 
   private onPaused(): void {
@@ -144,10 +100,6 @@
       }
 
       this.displayRendering[side].navigationDisplay.reset();
-<<<<<<< HEAD
-      this.displayRendering[side].verticalDisplay.reset();
-=======
->>>>>>> dbddf3e0
 
       // reset also the aircraft data
       this.simconnect.sendNavigationDisplayTerrainMapMetadata(
@@ -157,16 +109,7 @@
     }
 
     this.displayRendering[side].navigationDisplay.aircraftStatusUpdate(status, side, false);
-<<<<<<< HEAD
-    this.displayRendering[side].verticalDisplay.aircraftStatusUpdate(status, side);
-
-    // TODO replace by in aircraft code and endpoints
-    const endpoint = projectWgs84(status.latitude, status.longitude, status.heading, 360 * NauticalMilesToMetres);
-    this.displayRendering[side].verticalDisplay.pathDataUpdate([endpoint[0]], [endpoint[1]]);
-
-=======
-
->>>>>>> dbddf3e0
+
     if (startRendering) {
       this.startNavigationDisplayRenderingCycle(side);
     }
@@ -175,24 +118,6 @@
   private onAircraftStatusUpdate(data: AircraftStatus): void {
     if (this.initialized === false) return;
 
-<<<<<<< HEAD
-    // eslint-disable-next-line no-bitwise
-    this.verticalDisplayRequired =
-      (data.navigationDisplayRenderingMode & TerrainRenderingMode.VerticalDisplayRequired) ===
-      TerrainRenderingMode.VerticalDisplayRequired;
-    // eslint-disable-next-line no-bitwise
-    this.renderingMode =
-      data.navigationDisplayRenderingMode & (TerrainRenderingMode.ArcMode | TerrainRenderingMode.ScanlineMode);
-
-    if (this.verticalDisplayRequired === true) {
-      this.displayDimension.height = DisplayScreenPixelHeightWithVerticalDisplay;
-    } else {
-      this.displayDimension.height = DisplayScreenPixelHeightWithoutVerticalDisplay;
-    }
-    this.displayDimension.width = NavigationDisplayMaxPixelWidth;
-
-=======
->>>>>>> dbddf3e0
     if (this.mapHandler !== null) this.mapHandler.aircraftStatusUpdate(data);
     this.updateRendering(DisplaySide.Left, data);
     this.updateRendering(DisplaySide.Right, data);
@@ -221,12 +146,6 @@
       durationInterval: null,
       startupTimestamp: startupTime,
       navigationDisplay: new NavigationDisplayRenderer(this.mapHandler, this.logging, this.gpu, startupTime),
-<<<<<<< HEAD
-      renderedLastFrameNavigationDisplay: false,
-      verticalDisplay: new VerticalDisplayRenderer(this.mapHandler, this.logging, this.gpu, startupTime),
-      renderedLastFrameVerticalDisplay: false,
-=======
->>>>>>> dbddf3e0
       cycleData: {
         timestamp: 0,
         thresholds: null,
@@ -239,12 +158,6 @@
       // offset the rendering to have a more realistic bahaviour
       startupTimestamp: startupTime - 1500,
       navigationDisplay: new NavigationDisplayRenderer(this.mapHandler, this.logging, this.gpu, startupTime - 1500),
-<<<<<<< HEAD
-      renderedLastFrameNavigationDisplay: false,
-      verticalDisplay: new VerticalDisplayRenderer(this.mapHandler, this.logging, this.gpu, startupTime - 1500),
-      renderedLastFrameVerticalDisplay: false,
-=======
->>>>>>> dbddf3e0
       cycleData: {
         timestamp: 0,
         thresholds: null,
@@ -292,24 +205,12 @@
 
         this.displayRendering.L.navigationDisplay.aircraftStatusUpdate(startupStatus, DisplaySide.Left, true);
         this.displayRendering.R.navigationDisplay.aircraftStatusUpdate(startupStatus, DisplaySide.Right, true);
-<<<<<<< HEAD
-        this.displayRendering.L.verticalDisplay.aircraftStatusUpdate(startupStatus, DisplaySide.Left);
-        this.displayRendering.R.verticalDisplay.aircraftStatusUpdate(startupStatus, DisplaySide.Right);
-=======
->>>>>>> dbddf3e0
 
         Promise.all([
           this.displayRendering.L.navigationDisplay.initialize(),
           this.displayRendering.R.navigationDisplay.initialize(),
-<<<<<<< HEAD
-          this.displayRendering.L.verticalDisplay.initialize(),
-          this.displayRendering.R.verticalDisplay.initialize(),
-        ]).then((ndInitialized) => {
-          if (ndInitialized.every((v) => v === true) === true) {
-=======
         ]).then((ndInitialized) => {
           if (ndInitialized[0] === true && ndInitialized[1] === true) {
->>>>>>> dbddf3e0
             this.logging.info('Initialized the ND renderers');
           } else {
             this.logging.error('Unable to initialize the ND renderers');
@@ -318,11 +219,6 @@
           this.mapHandler.reset();
           this.displayRendering.L.navigationDisplay.reset();
           this.displayRendering.R.navigationDisplay.reset();
-<<<<<<< HEAD
-          this.displayRendering.L.verticalDisplay.reset();
-          this.displayRendering.R.verticalDisplay.reset();
-=======
->>>>>>> dbddf3e0
 
           this.initialized = true;
           this.logging.info('Terrainmap worker initialized');
@@ -344,16 +240,11 @@
     }
     if (this.displayRendering[side].navigationDisplay !== null) {
       this.displayRendering[side].navigationDisplay.reset();
-<<<<<<< HEAD
-      this.displayRendering[side].verticalDisplay.reset();
-=======
->>>>>>> dbddf3e0
 
       this.simconnect.sendNavigationDisplayTerrainMapMetadata(
         side,
         this.displayRendering[side].navigationDisplay.displayData(),
       );
-<<<<<<< HEAD
     }
   }
 
@@ -373,13 +264,9 @@
     if (this.gpu !== null) this.gpu.destroy();
   }
 
-  private createScreenResolutionFrame(
-    side: DisplaySide,
-    navigationDisplay: Uint8ClampedArray,
-    verticalDisplay: Uint8ClampedArray,
-  ): Uint8ClampedArray {
+  private createScreenResolutionFrame(side: DisplaySide, navigationDisplay: Uint8ClampedArray): Uint8ClampedArray {
     const result = new Uint8ClampedArray(
-      this.displayDimension.width * RenderingColorChannelCount * this.displayDimension.height,
+      NavigationDisplayMaxPixelWidth * RenderingColorChannelCount * DisplayScreenPixelHeight,
     );
 
     // access data as uint32-array for performance reasons
@@ -394,7 +281,7 @@
       // manual iteration is 2x faster compared to splice
       for (let y = 0; y < displayConfiguration.mapHeight; ++y) {
         let destinationIndex =
-          (NavigationDisplayMapStartOffsetY + y) * this.displayDimension.width + displayConfiguration.mapOffsetX;
+          (NavigationDisplayMapStartOffsetY + y) * NavigationDisplayMaxPixelWidth + displayConfiguration.mapOffsetX;
         let sourceIndex = y * displayConfiguration.mapWidth;
 
         for (let x = 0; x < displayConfiguration.mapWidth; ++x) {
@@ -405,67 +292,6 @@
       }
     }
 
-    // add the vertical display map
-    if (verticalDisplay !== null) {
-      const source = new Uint32Array(verticalDisplay.buffer);
-      const displayConfiguration = this.displayRendering[side].verticalDisplay.displayConfiguration();
-
-      for (let y = 0; y < displayConfiguration.mapHeight; ++y) {
-        let destinationIndex =
-          (VerticalDisplayMapStartOffsetY + y) * this.displayDimension.width + VerticalDisplayMapStartOffsetX;
-        let sourceIndex = y * displayConfiguration.mapWidth;
-
-        for (let x = 0; x < displayConfiguration.mapWidth; ++x) {
-          destination[destinationIndex++] = source[sourceIndex++];
-=======
-    }
-  }
-
-  public stopRendering(): void {
-    this.resetRendering(DisplaySide.Left);
-    this.resetRendering(DisplaySide.Right);
-  }
-
-  public shutdown(): void {
-    this.stopRendering();
-
-    if (this.displayRendering.L.navigationDisplay !== null) this.displayRendering.L.navigationDisplay.shutdown();
-    if (this.displayRendering.R.navigationDisplay !== null) this.displayRendering.R.navigationDisplay.shutdown();
-    if (this.mapHandler !== null) this.mapHandler.shutdown();
-
-    if (this.simconnect !== null) this.simconnect.terminate();
-    if (this.gpu !== null) this.gpu.destroy();
-  }
-
-  private createScreenResolutionFrame(side: DisplaySide, navigationDisplay: Uint8ClampedArray): Uint8ClampedArray {
-    const result = new Uint8ClampedArray(
-      NavigationDisplayMaxPixelWidth * RenderingColorChannelCount * DisplayScreenPixelHeight,
-    );
-
-    // access data as uint32-array for performance reasons
-    const destination = new Uint32Array(result.buffer);
-    // UInt32-version of RGBA (4, 4, 5, 255)
-    destination.fill(4278518788);
-
-    if (navigationDisplay !== null) {
-      const source = new Uint32Array(navigationDisplay.buffer);
-      const displayConfiguration = this.displayRendering[side].navigationDisplay.displayConfiguration();
-
-      // manual iteration is 2x faster compared to splice
-      for (let y = 0; y < displayConfiguration.mapHeight; ++y) {
-        let destinationIndex =
-          (NavigationDisplayMapStartOffsetY + y) * NavigationDisplayMaxPixelWidth + displayConfiguration.mapOffsetX;
-        let sourceIndex = y * displayConfiguration.mapWidth;
-
-        for (let x = 0; x < displayConfiguration.mapWidth; ++x) {
-          destination[destinationIndex] = source[sourceIndex];
-          destinationIndex++;
-          sourceIndex++;
->>>>>>> dbddf3e0
-        }
-      }
-    }
-
     return result;
   }
 
@@ -479,36 +305,6 @@
       this.displayRendering[side].durationInterval = null;
     }
 
-<<<<<<< HEAD
-    const currentTime = new Date().getTime();
-    this.displayRendering[side].renderedLastFrameNavigationDisplay = false;
-    this.displayRendering[side].renderedLastFrameVerticalDisplay = false;
-    this.displayRendering[side].navigationDisplay.startNewMapCycle(currentTime);
-    if (this.verticalDisplayRequired === true) {
-      this.displayRendering[side].verticalDisplay.startNewMapCycle(currentTime);
-    }
-    this.displayRendering[side].cycleData.frames = [];
-
-    this.displayRendering[side].durationInterval = setInterval(() => {
-      if (this.displayRendering[side].renderedLastFrameNavigationDisplay === false) {
-        this.displayRendering[side].renderedLastFrameNavigationDisplay =
-          this.displayRendering[side].navigationDisplay.render();
-      }
-      const ndMap = this.displayRendering[side].navigationDisplay.currentFrame();
-
-      let vdMap = null;
-      if (this.verticalDisplayRequired === true) {
-        if (this.displayRendering[side].renderedLastFrameVerticalDisplay === false) {
-          this.displayRendering[side].renderedLastFrameVerticalDisplay =
-            this.displayRendering[side].verticalDisplay.render();
-        }
-        vdMap = this.displayRendering[side].verticalDisplay.currentFrame();
-      } else {
-        this.displayRendering[side].renderedLastFrameVerticalDisplay = true;
-      }
-
-      const frame = this.createScreenResolutionFrame(side, ndMap, vdMap);
-=======
     this.displayRendering[side].navigationDisplay.startNewMapCycle();
     this.displayRendering[side].cycleData.frames = [];
 
@@ -517,18 +313,12 @@
       const ndMap = this.displayRendering[side].navigationDisplay.currentFrame();
 
       const frame = this.createScreenResolutionFrame(side, ndMap);
->>>>>>> dbddf3e0
 
       if (frame !== null && this.simPaused === false) {
         sharp(frame, {
           raw: {
-<<<<<<< HEAD
-            width: this.displayDimension.width,
-            height: this.displayDimension.height,
-=======
             width: NavigationDisplayMaxPixelWidth,
             height: DisplayScreenPixelHeight,
->>>>>>> dbddf3e0
             channels: RenderingColorChannelCount,
           },
         })
@@ -547,14 +337,7 @@
           });
       }
 
-<<<<<<< HEAD
-      if (
-        this.displayRendering[side].renderedLastFrameNavigationDisplay === true &&
-        this.displayRendering[side].renderedLastFrameVerticalDisplay === true
-      ) {
-=======
       if (lastFrameCreated === true) {
->>>>>>> dbddf3e0
         if (this.displayRendering[side].durationInterval !== null) {
           clearInterval(this.displayRendering[side].durationInterval);
           this.displayRendering[side].durationInterval = null;
@@ -583,19 +366,9 @@
         }
 
         if (this.displayRendering[side].navigationDisplay.displayConfiguration().active === true) {
-<<<<<<< HEAD
-          const timeout =
-            this.renderingMode === TerrainRenderingMode.ArcMode
-              ? RenderingMapUpdateTimeoutArcMode
-              : RenderingMapUpdateTimeoutScanlineMode;
-          this.displayRendering[side].timeout = setTimeout(
-            () => this.startNavigationDisplayRenderingCycle(side),
-            timeout,
-=======
           this.displayRendering[side].timeout = setTimeout(
             () => this.startNavigationDisplayRenderingCycle(side),
             RenderingMapUpdateTimeout,
->>>>>>> dbddf3e0
           );
         }
       }
