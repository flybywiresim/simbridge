--- conflicted
+++ resolved
@@ -1,10 +1,7 @@
 import { GPU, IKernelRunShortcut, Texture } from 'gpu.js';
 import { readFile } from 'fs/promises';
-<<<<<<< HEAD
-=======
 import { join } from 'path';
 import { getExecutablePath } from 'apps/server/src/utilities/pathUtil';
->>>>>>> dbddf3e0
 import { AircraftStatus, ElevationProfile, NavigationDisplay, PositionData, TerrainRenderingMode } from '../types';
 import { TerrainMap } from '../fileformat/terrainmap';
 import { Worldmap } from '../mapdata/worldmap';
@@ -149,11 +146,7 @@
 
   private async readTerrainMap(): Promise<TerrainMap | undefined> {
     try {
-<<<<<<< HEAD
-      const buffer = await readFile('./terrain/terrain.map');
-=======
       const buffer = await readFile(join(getExecutablePath(), './terrain/terrain.map'));
->>>>>>> dbddf3e0
       this.logging.info(`Read MB of terrainmap: ${(Buffer.byteLength(buffer) / (1024 * 1024)).toFixed(2)}`);
       return new TerrainMap(buffer);
     } catch (err) {
@@ -419,15 +412,12 @@
 
   public createElevationProfile(profile: ElevationProfile, profileWidth: number): Texture {
     if (this.cachedElevationData.gpuData === null) return null;
-<<<<<<< HEAD
     if (profile.waypointsLatitudes === undefined || profile.waypointsLongitudes === undefined) return null;
     if (
       profile.waypointsLatitudes.length === 0 ||
       profile.waypointsLatitudes.length !== profile.waypointsLongitudes.length
     )
       return null;
-=======
->>>>>>> dbddf3e0
 
     if (this.extractElevationProfile.output === null || this.extractElevationProfile.output[0] !== profileWidth) {
       this.extractElevationProfile = this.extractElevationProfile.setOutput([profileWidth]);
