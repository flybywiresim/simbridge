import { registerAs } from '@nestjs/config';
import { getExecutablePath } from 'apps/server/src/utilities/pathUtil';
import { readFileSync } from 'fs';
import { join } from 'path';

const CONFIG_FILENAME = 'resources/properties.json';

export default registerAs('server', () => {
<<<<<<< HEAD
  const configPath = join(process.cwd(), CONFIG_FILENAME);
=======
  const configPath = join(getExecutablePath(), CONFIG_FILENAME);
>>>>>>> dbddf3e0
  const properties = JSON.parse(readFileSync(configPath, 'utf8'));

  return {
    port: properties.server.port,
    hidden: properties.server.hidden,
    closeWithMSFS: properties.server.closeWithMSFS,
  };
});<|MERGE_RESOLUTION|>--- conflicted
+++ resolved
@@ -6,11 +6,7 @@
 const CONFIG_FILENAME = 'resources/properties.json';
 
 export default registerAs('server', () => {
-<<<<<<< HEAD
-  const configPath = join(process.cwd(), CONFIG_FILENAME);
-=======
   const configPath = join(getExecutablePath(), CONFIG_FILENAME);
->>>>>>> dbddf3e0
   const properties = JSON.parse(readFileSync(configPath, 'utf8'));
 
   return {
