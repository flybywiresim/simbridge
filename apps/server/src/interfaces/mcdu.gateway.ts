import { Inject, Logger } from '@nestjs/common';
import { ConfigType } from '@nestjs/config';
import { OnGatewayConnection, OnGatewayInit, WebSocketGateway, WebSocketServer } from '@nestjs/websockets';
import { Server, WebSocket } from 'ws';
import { PrinterService } from '../utilities/printer.service';
import serverConfig from '../config/server.config';
import { NetworkService } from '../utilities/network.service';

@WebSocketGateway({
  cors: { origin: '*' },
  path: '/interfaces/v1/mcdu',
})
export class McduGateway implements OnGatewayInit, OnGatewayConnection {
  constructor(
    @Inject(serverConfig.KEY) private serverConf: ConfigType<typeof serverConfig>,
    private printerService: PrinterService,
    private networkService: NetworkService,
  ) {}

  private readonly logger = new Logger(McduGateway.name);

  @WebSocketServer() server: Server;

<<<<<<< HEAD
    async afterInit(server: Server) {
        this.server = server;
        this.logger.log('Remote MCDU websocket initialised');
        this.logger.log(`Initialised websocket gateway on ws://${await this.networkService.getLocalIp(true)}:${this.serverConf.port}${server.path}`);
    }
=======
  async afterInit(server: Server) {
    this.server = server;
    this.logger.log('Remote MCDU websocket initialised');
    this.logger.log(
      `Initialised on http://${await this.networkService.getLocalIp(true)}:${this.serverConf.port}${server.path}`,
    );
  }
>>>>>>> 7fa1d4ea

  handleConnection(client: WebSocket) {
    this.logger.log('Client connected');
    client.on('message', (message: Buffer) => {
      const messageString = message.toString();
      if (messageString === 'mcduConnected') {
        this.logger.log('Simulator connected');
      }
      this.server.clients.forEach((client) => {
        if (client.readyState === WebSocket.OPEN) {
          client.send(messageString);
        }
      });
      if (messageString.startsWith('print:')) {
        const { lines } = JSON.parse(messageString.substring(6));
        this.printerService.print(lines);
      }
    });
  }
}<|MERGE_RESOLUTION|>--- conflicted
+++ resolved
@@ -21,21 +21,11 @@
 
   @WebSocketServer() server: Server;
 
-<<<<<<< HEAD
-    async afterInit(server: Server) {
-        this.server = server;
-        this.logger.log('Remote MCDU websocket initialised');
-        this.logger.log(`Initialised websocket gateway on ws://${await this.networkService.getLocalIp(true)}:${this.serverConf.port}${server.path}`);
-    }
-=======
   async afterInit(server: Server) {
     this.server = server;
     this.logger.log('Remote MCDU websocket initialised');
-    this.logger.log(
-      `Initialised on http://${await this.networkService.getLocalIp(true)}:${this.serverConf.port}${server.path}`,
-    );
+    this.logger.log(`Initialised websocket gateway on ws://${await this.networkService.getLocalIp(true)}:${this.serverConf.port}${server.path}`);
   }
->>>>>>> 7fa1d4ea
 
   handleConnection(client: WebSocket) {
     this.logger.log('Client connected');
