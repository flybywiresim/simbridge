--- conflicted
+++ resolved
@@ -24,42 +24,23 @@
   async afterInit(server: Server) {
     this.server = server;
     this.logger.log('Remote MCDU websocket initialised');
-<<<<<<< HEAD
-    this.logger.log(
-      `Initialised on http://${await this.networkService.getLocalIp(true)}:${this.serverConf.port}${server.path}`,
-    );
-=======
     this.logger.log(`Initialised websocket gateway on ws://${await this.networkService.getLocalIp(true)}:${this.serverConf.port}${server.path}`);
->>>>>>> dbddf3e0
   }
 
   handleConnection(client: WebSocket) {
     this.logger.log('Client connected');
-<<<<<<< HEAD
-    client.on('message', (message: string) => {
-      if (message === 'mcduConnected') {
-=======
     client.on('message', (message: Buffer) => {
       const messageString = message.toString();
       if (messageString === 'mcduConnected') {
->>>>>>> dbddf3e0
         this.logger.log('Simulator connected');
       }
       this.server.clients.forEach((client) => {
         if (client.readyState === WebSocket.OPEN) {
-<<<<<<< HEAD
-          client.send(message);
-        }
-      });
-      if (message.startsWith('print:')) {
-        const { lines } = JSON.parse(message.substring(6));
-=======
           client.send(messageString);
         }
       });
       if (messageString.startsWith('print:')) {
         const { lines } = JSON.parse(messageString.substring(6));
->>>>>>> dbddf3e0
         this.printerService.print(lines);
       }
     });
