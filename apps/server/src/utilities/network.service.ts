import { AddressInfo, createConnection } from 'net';
import { platform } from 'os';
import { execSync } from 'child_process';
import { Injectable, Logger, OnApplicationShutdown } from '@nestjs/common';
import * as createMDNSServer from 'multicast-dns';
import { MulticastDNS, QueryPacket } from 'multicast-dns';
import { StringAnswer } from 'dns-packet';
import { RemoteInfo } from 'dgram';

@Injectable()
export class NetworkService implements OnApplicationShutdown {
  private readonly logger = new Logger(NetworkService.name);

  private mDNSServer: MulticastDNS | undefined;

  constructor() {
    this.startMDNSServer();
  }

  async startMDNSServer() {
    const localIp = await this.getLocalIp();

    if (!localIp) {
      this.logger.warn(
        "Couldn't determine local IP, mDNS server won't be started and simbridge.local will not be available",
      );
      return;
    }

    this.logger.log(`Local IP is ${localIp}`);

    this.mDNSServer = createMDNSServer({
      interface: localIp,
      multicast: true,
      reuseAddr: true,
    });

    this.mDNSServer.on('error', (error) => {
      this.logger.warn(`mDNS server couldn't be started. Error: ${error.message}`);
    });

    this.mDNSServer.on('warning', (error) => {
      if (error.message.startsWith('Cannot decode name (')) {
        // Ignore this error as it usually comes from irrelevant malformed mDNS packets (particularly from Internet connected radios)
        // and needlessly spams the log
        return;
      }

      this.logger.warn(`mDNS server error: ${error.message}`);
    });

    this.mDNSServer.on('ready', () => {
      this.makeAnnouncement(localIp);
    });

    this.mDNSServer.on('query', (query, client) => {
      this.onMDNSQuery(query, client);
    });
  }

  makeAnnouncement(localIp: string) {
    this.logger.log('mDNS server started, simbridge.local is available');

    // First, make two announcements, one second apart (https://www.rfc-editor.org/rfc/rfc6762.html#section-8.3)
    this.mDNSServer.respond([
      {
        name: 'simbridge.local',
        type: 'A',
        ttl: 1,
        flush: true,
        data: localIp,
      },
    ]);

    setTimeout(() => {
      this.mDNSServer.respond([
        {
          name: 'simbridge.local',
          type: 'A',
          ttl: 1,
          flush: true,
          data: localIp,
        },
      ]);
    }, 1000);
  }

  async onMDNSQuery(query: QueryPacket, client: RemoteInfo) {
    // TODO: Handle AAAA records (https://www.rfc-editor.org/rfc/rfc6762.html#section-6.2) or send NSEC (https://www.rfc-editor.org/rfc/rfc6762.html#section-6.1)
    if (query.questions.some((q) => q.type === 'A' && q.name === 'simbridge.local')) {
      // Make sure that the IP is always up-to-date despite DHCP shenanigans
      const localIp = await this.getLocalIp();

      if (!localIp) {
        this.logger.warn("Couldn't determine the local IP address, no mDNS answer will be sent");
        return;
      }

      // Whether this is a simple mDNS resolver or not (https://www.rfc-editor.org/rfc/rfc6762.html#section-6.7)
      const isSimpleResolver = client.port !== 5353;

      const answer: StringAnswer = {
        name: 'simbridge.local',
        type: 'A',
        ttl: isSimpleResolver ? 10 : 120,
        data: localIp,
      };

      if (isSimpleResolver) {
        // Simple resolvers require the ID and questions be included in the response, and the response to be sent via unicast
        const response = {
          id: query.id,
          questions: query.questions,
          answers: [answer],
        };

        this.mDNSServer.respond(response, client);
      } else {
        const response = { answers: [answer] };

        this.mDNSServer.respond(response);
      }
    }
  }

  /**
   * Get the local (LAN) IP address of the computer. By default it creates a TCP connection to api.flybywire.com:443
   * but has fallbacks for Windows and Linux in case internet connection is not available.
   * @param defaultToLocalhost Returns 'localhost' in case the IP address couldn't be determined, instead of undefined
   * @returns the local IP address, undefined or 'localhost'
   */
  async getLocalIp(defaultToLocalhost = false): Promise<string | undefined> {
    return new Promise<string | undefined>((resolve) => {
<<<<<<< HEAD
      const conn = createConnection({ host: 'api.flybywiresim.com', port: 443, timeout: 1000 })
=======
      const conn = createConnection({ host: 'api.flybywiresim.com', port: 443, timeout: 1000, family: 4 })
>>>>>>> dbddf3e0
        .on('connect', () => {
          const { address } = conn.address() as AddressInfo;
          // Calling destroy on every event to make sure simbridge can shut down cleanly
          conn.destroy();
          resolve(address);
        })
        .on('timeout', () => {
          conn.destroy();
          resolve(this.getLocalIpFallback(defaultToLocalhost));
        })
        .on('error', () => {
          conn.destroy();
          resolve(this.getLocalIpFallback(defaultToLocalhost));
        });
    });
  }

  onApplicationShutdown(_signal?: string) {
    this.logger.log(`Destroying ${NetworkService.name}`);

    if (this.mDNSServer) {
      this.mDNSServer.destroy();
    }
  }

  private getLocalIpFallback(defaultToLocalhost = true) {
    const ipv4Regex = /^(\d{1,3}\.){3}\d{1,3}$/;

    if (platform() === 'win32') {
      let lines: string[];
      try {
        lines = execSync('route print 0.0.0.0', { encoding: 'utf-8', stdio: 'pipe' }).split('\n');
      } catch (e) {
        this.logger.warn(`Couldn't execute \`route\`. This is probably a bug. Details: ${e.stderr.trim()}`);
      }

      for (const [i, line] of lines.entries()) {
        if (line.startsWith('Network Destination')) {
          const ip = lines[i + 1]
            .trim()
            .split(' ')
            .filter((p) => p !== '')[3]
            .trim();

          if (ipv4Regex.test(ip)) {
            return ip;
          }
        }
      }
    } else if (platform() === 'linux') {
      /** Example output:
       *  > 1.0.0.0 via 172.20.96.1 dev eth0 src 172.20.108.184 uid 1000
       *  > cache
       */
      let parts: string[];
      try {
        parts = execSync('ip -4 route get to 1', { encoding: 'utf-8', stdio: 'pipe' }).split('\n')[0].split(' ');
      } catch (e) {
        this.logger.warn(
          `Couldn't execute \`ip\`. Make sure the \`iproute2\` (or equivalent) package is installed. Details: '${e.stderr.trim()}'`,
        );
      }

      const ip = parts[parts.indexOf('src') + 1].trim();

      if (ipv4Regex.test(ip)) {
        return ip;
      }
    }

    if (defaultToLocalhost) {
      return 'localhost';
    }

    return undefined;
  }
}<|MERGE_RESOLUTION|>--- conflicted
+++ resolved
@@ -131,11 +131,7 @@
    */
   async getLocalIp(defaultToLocalhost = false): Promise<string | undefined> {
     return new Promise<string | undefined>((resolve) => {
-<<<<<<< HEAD
-      const conn = createConnection({ host: 'api.flybywiresim.com', port: 443, timeout: 1000 })
-=======
       const conn = createConnection({ host: 'api.flybywiresim.com', port: 443, timeout: 1000, family: 4 })
->>>>>>> dbddf3e0
         .on('connect', () => {
           const { address } = conn.address() as AddressInfo;
           // Calling destroy on every event to make sure simbridge can shut down cleanly
