import { Inject, Injectable, Logger } from '@nestjs/common';
import { ConfigType } from '@nestjs/config';
import { join } from 'path';
import { tmpdir, platform } from 'os';
import * as print from 'pdf-to-printer';
import * as PDFDocument from 'pdfkit';
import { createWriteStream, readFileSync } from 'fs';
import { getExecutablePath } from 'apps/server/src/utilities/pathUtil';
import printerConfig from '../config/printer.config';

@Injectable()
export class PrinterService {
  constructor(@Inject(printerConfig.KEY) private printerConf: ConfigType<typeof printerConfig>) {}

  private readonly logger = new Logger(PrinterService.name);

  private selectedPrinter = this.selectPrinter();

  private fontBuffer = readFileSync(join(__dirname, '..', 'assets/fonts/RobotoMono-Bold.ttf'));

  private async selectPrinter() {
    if (platform() !== 'win32') {
      this.logger.warn(`Incorrect platform for printer: ${platform}, please use win32`);
      return null;
    }
    try {
      const printers = await print.getPrinters();
      if (!printers) {
        this.logger.error('No printers detected');
        return null;
      }
      printers.map((printer) => printer.name === this.printerConf.printerName);

      this.logger.log(`Current Printers: ${printers.map((printer) => printer.name)}`);

      if (this.printerConf.enabled && this.printerConf.printerName !== null) {
        const foundPrinter = printers.find((printer) => printer.name === this.printerConf.printerName);
        if (foundPrinter) {
          return foundPrinter;
        }
        this.logger.error(`Printer selected: ${this.printerConf.printerName} does not match found printers`);
        return null;
      }
      this.logger.warn('Printer disabled or null printerName');
      return null;
    } catch (error) {
<<<<<<< HEAD
      this.logger.error('Error retrieving printers list', error);
=======
      this.logger.error(`Error retrieving printers list: ${error}`, error);
>>>>>>> dbddf3e0
      return null;
    }
  }

  async print(lines: any) {
    try {
      const foundPrinter = await this.selectedPrinter;
      if (foundPrinter) {
        const doc = new PDFDocument({ size: this.printerConf.paperSize, margin: this.printerConf.margin });
        const pdfPath = join(tmpdir(), 'a32nxPrint.pdf');

        doc.pipe(createWriteStream(pdfPath));
        doc.font(this.fontBuffer);
        doc.fontSize(this.printerConf.fontSize);
        for (let i = 0; i < lines.length; i++) {
          doc.text(lines[i], { align: 'left' });
          doc.moveDown();
        }
        doc.end();
        print.print(pdfPath, {
          printer: foundPrinter.name,
<<<<<<< HEAD
          sumatraPdfPath: `${process.cwd()}/resources/SumatraPDF.exe`,
=======
          sumatraPdfPath: `${getExecutablePath()}/resources/SumatraPDF.exe`,
>>>>>>> dbddf3e0
        });
      }
    } catch (error) {
      this.logger.error('Error printing document', error);
    }
  }
}<|MERGE_RESOLUTION|>--- conflicted
+++ resolved
@@ -44,11 +44,7 @@
       this.logger.warn('Printer disabled or null printerName');
       return null;
     } catch (error) {
-<<<<<<< HEAD
-      this.logger.error('Error retrieving printers list', error);
-=======
       this.logger.error(`Error retrieving printers list: ${error}`, error);
->>>>>>> dbddf3e0
       return null;
     }
   }
@@ -70,11 +66,7 @@
         doc.end();
         print.print(pdfPath, {
           printer: foundPrinter.name,
-<<<<<<< HEAD
-          sumatraPdfPath: `${process.cwd()}/resources/SumatraPDF.exe`,
-=======
           sumatraPdfPath: `${getExecutablePath()}/resources/SumatraPDF.exe`,
->>>>>>> dbddf3e0
         });
       }
     } catch (error) {
