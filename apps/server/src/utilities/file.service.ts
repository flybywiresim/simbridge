--- conflicted
+++ resolved
@@ -11,11 +11,7 @@
 const pdfjsLib = require('pdfjs-dist/legacy/build/pdf.js');
 
 pdfjsLib.GlobalWorkerOptions.workerSrc = join(
-<<<<<<< HEAD
-  process.cwd(),
-=======
   getExecutablePath(),
->>>>>>> dbddf3e0
   'node_modules',
   'pdfjs-dist',
   'build',
@@ -33,11 +29,7 @@
   async getFileCount(directory: string): Promise<number> {
     try {
       this.logger.debug(`Retrieving number of files in folder: ${directory}`);
-<<<<<<< HEAD
-      const dir = join(process.cwd(), directory);
-=======
       const dir = join(getExecutablePath(), directory);
->>>>>>> dbddf3e0
       this.checkFilePathSafety(dir);
       const retrievedDir = await readdir(dir, { withFileTypes: true });
       const fileNames = retrievedDir.filter((dir) => dir.isFile()).map((dir) => dir.name);
@@ -53,11 +45,7 @@
     try {
       this.logger.debug(`Reading all files in directory: ${directory}`);
 
-<<<<<<< HEAD
-      const dir = join(process.cwd(), directory);
-=======
       const dir = join(getExecutablePath(), directory);
->>>>>>> dbddf3e0
       this.checkFilePathSafety(dir);
       const fileNames = (await readdir(dir, { withFileTypes: true }))
         .filter((dir) => dir.isFile())
@@ -75,17 +63,10 @@
     }
   }
 
-<<<<<<< HEAD
-  async getFolderFilenames(directory: string): Promise<string[]> {
-    try {
-      this.logger.debug(`Reading all files in directory: ${directory}`);
-      const dir = join(process.cwd(), directory);
-=======
   async getFilenames(directory: string): Promise<string[]> {
     try {
       this.logger.debug(`Reading all files in directory: ${directory}`);
       const dir = join(getExecutablePath(), directory);
->>>>>>> dbddf3e0
       this.checkFilePathSafety(dir);
       return (await readdir(dir, { withFileTypes: true })).filter((dir) => dir.isFile()).map((dir) => dir.name);
     } catch (err) {
@@ -95,22 +76,6 @@
     }
   }
 
-<<<<<<< HEAD
-  async getFile(directory: string, fileName: string): Promise<Buffer> {
-    try {
-      this.logger.debug(`Retrieving file: ${fileName} in folder: ${directory}`);
-
-      const path = join(process.cwd(), directory, fileName);
-      this.checkFilePathSafety(path);
-
-      if (!lstatSync(path).isFile()) {
-        return Promise.reject(new Error(`${path} is not a file`));
-      }
-      const file = await readFile(path);
-      return file;
-    } catch (err) {
-      const message = `Error retrieving file: ${fileName} in folder: ${directory}`;
-=======
   async getFoldernames(directory: string): Promise<string[]> {
     try {
       this.logger.debug(`Reading all Dirs in directory: ${directory}`);
@@ -119,30 +84,11 @@
       return (await readdir(dir, { withFileTypes: true })).filter((dir) => dir.isDirectory()).map((dir) => dir.name);
     } catch (err) {
       const message = `Error reading directory: ${directory}`;
->>>>>>> dbddf3e0
       this.logger.error(message, err);
       throw new HttpException(message, HttpStatus.NOT_FOUND);
     }
   }
 
-<<<<<<< HEAD
-  async getNumberOfPdfPages(fileName: string): Promise<number> {
-    const retrievedFile = await this.getFile('resources\\pdfs\\', fileName);
-    return getDocument({ data: retrievedFile }).promise.then((document) => document.numPages);
-  }
-
-  /**
-   * Calling this function checks the safety of the supplied file path and throws an error if it deemed not safe against various potential attacks.
-   * @param filePath
-   */
-  checkFilePathSafety(filePath: string): void {
-    if (filePath.indexOf('\0') !== -1) {
-      throw new HttpException('Unexpected null byte encountered', HttpStatus.UNPROCESSABLE_ENTITY);
-    }
-
-    if (filePath.indexOf(process.cwd()) !== 0) {
-      throw new HttpException('Unacceptable file path', HttpStatus.UNPROCESSABLE_ENTITY);
-=======
   async getFile(directory: string, fileName: string): Promise<Buffer> {
     try {
       this.logger.debug(`Retrieving file: ${fileName} in folder: ${directory}`);
@@ -174,22 +120,8 @@
   checkFilePathSafety(filePath: string): void {
     if (filePath.indexOf('\0') !== -1) {
       throw new HttpException('Unexpected null byte encountered', HttpStatus.UNPROCESSABLE_ENTITY);
->>>>>>> dbddf3e0
     }
-  }
 
-<<<<<<< HEAD
-  async getConvertedPdfFile(fileName: string, pageNumber: number, scale: number = 4): Promise<StreamableFile> {
-    // Some PDFs need external cmaps.
-    const CMAP_URL = `${join(process.cwd(), 'node_modules', 'pdfjs-dist', 'cmaps')}/`;
-    const CMAP_PACKED = true;
-
-    // Where the standard fonts are located.
-    const STANDARD_FONT_DATA_URL = `${join(process.cwd(), 'node_modules', 'pdfjs-dist', 'standard_fonts')}/`;
-
-    try {
-      const conversionFilePath = join(process.cwd(), 'resources', 'pdfs', fileName);
-=======
     if (filePath.indexOf(getExecutablePath()) !== 0) {
       throw new HttpException('Unacceptable file path', HttpStatus.UNPROCESSABLE_ENTITY);
     }
@@ -210,7 +142,6 @@
 
     try {
       const conversionFilePath = join(getExecutablePath(), directory, fileName);
->>>>>>> dbddf3e0
 
       this.checkFilePathSafety(conversionFilePath);
 
@@ -229,10 +160,7 @@
           cMapUrl: CMAP_URL,
           cMapPacked: CMAP_PACKED,
           standardFontDataUrl: STANDARD_FONT_DATA_URL,
-<<<<<<< HEAD
-=======
           isEvalSupported: false,
->>>>>>> dbddf3e0
         }).promise;
 
         this.pdfCache.set(conversionFilePath, pdfDocument);
