import { Controller, Get, Query, StreamableFile, Response, ParseIntPipe } from '@nestjs/common';
import { ApiResponse, ApiTags } from '@nestjs/swagger';
import { contentType } from 'mime-types';
import { FileService } from './file.service';

@ApiTags('UTILITIES')
@Controller('api/v1/utility')
export class UtilityController {
  constructor(private fileService: FileService) {}

<<<<<<< HEAD
  @Get('pdf')
  @ApiResponse({
    status: 200,
    description: 'A streamed converted png image',
    type: StreamableFile,
  })
  async getPdf(
    @Query('filename') filename: string,
    @Query('pagenumber', ParseIntPipe) pagenumber: number,
    @Response({ passthrough: true }) res,
  ): Promise<StreamableFile> {
    const convertedPdfFile = await this.fileService.getConvertedPdfFile(`${filename}`, pagenumber);

    res.set({
      'Content-Type': 'image/png',
      'Content-Disposition': `attachment; filename=out-${pagenumber}.png`,
    });

    return convertedPdfFile;
  }

  @Get('pdf/list')
  @ApiResponse({
    status: 200,
    description: 'An array of all the filenames within the pdfs folder',
    type: [String],
  })
  async getPdfFileList() {
    return this.fileService.getFolderFilenames('resources/pdfs/');
  }

  @Get('pdf/numpages')
  @ApiResponse({
    status: 200,
    description: 'Returns the number of pages in the pdf',
    type: Number,
  })
  async getNumberOfPages(@Query('filename') filename: string): Promise<number> {
    return this.fileService.getNumberOfPdfPages(`${filename}`);
  }

  @Get('image')
  @ApiResponse({
    status: 200,
    description: 'A Streamed Image',
    type: StreamableFile,
  })
  async getImage(@Query('filename') filename: string, @Response({ passthrough: true }) res): Promise<StreamableFile> {
    return this.fileService.getFileStream('resources/images/', `${filename}`).then((file) => {
      res.set({
        'Content-Type': contentType(filename),
        'Content-Disposition': `attachment; filename=${filename}`,
      });
      return file;
    });
  }

=======
  private readonly RES_PDF = 'resources/pdfs/';

  @Get('pdf')
  @ApiResponse({
    status: 200,
    description: 'A streamed converted png image',
    type: StreamableFile,
  })
  async getPdf(
    @Query('filename') filename: string,
    @Query('pagenumber', ParseIntPipe) pagenumber: number,
    @Response({ passthrough: true }) res,
    @Query('dirname') dirname?: string,
  ): Promise<StreamableFile> {
    if (undefined === dirname) {
      dirname = this.RES_PDF;
    } else {
      dirname = this.RES_PDF + dirname;
    }
    const convertedPdfFile = await this.fileService.getConvertedPdfFile(`${dirname}`, `${filename}`, pagenumber);

    res.set({
      'Content-Type': 'image/png',
      'Content-Disposition': `attachment; filename=out-${pagenumber}.png`,
    });

    return convertedPdfFile;
  }

  @Get('pdf/list')
  @ApiResponse({
    status: 200,
    description: 'An array of all the filenames within the pdfs folder',
    type: [String],
  })
  async getPdfFileList(@Query('dirname') dirname?: string) {
    if (undefined === dirname) {
      dirname = this.RES_PDF;
    } else {
      dirname = this.RES_PDF + dirname;
    }
    return this.fileService.getFilenames(`${dirname}`);
  }

  @Get('pdf/listdir')
  @ApiResponse({
    status: 200,
    description: 'An array of all the directories within the pdfs folder',
    type: [String],
  })
  async getPdfDirList(@Query('dirname') dirname?: string) {
    if (undefined === dirname) {
      dirname = this.RES_PDF;
    } else {
      dirname = this.RES_PDF + dirname;
    }
    return this.fileService.getFoldernames(`${dirname}`);
  }

  @Get('pdf/numpages')
  @ApiResponse({
    status: 200,
    description: 'Returns the number of pages in the pdf',
    type: Number,
  })
  async getNumberOfPages(@Query('filename') filename: string, @Query('dirname') dirname?: string): Promise<number> {
    if (undefined === dirname) {
      dirname = this.RES_PDF;
    } else {
      dirname = this.RES_PDF + dirname;
    }
    return this.fileService.getNumberOfPdfPages(`${dirname}`, `${filename}`);
  }

  @Get('image')
  @ApiResponse({
    status: 200,
    description: 'A Streamed Image',
    type: StreamableFile,
  })
  async getImage(@Query('filename') filename: string, @Response({ passthrough: true }) res): Promise<StreamableFile> {
    return this.fileService.getFileStream('resources/images/', `${filename}`).then((file) => {
      res.set({
        'Content-Type': contentType(filename),
        'Content-Disposition': `attachment; filename=${filename}`,
      });
      return file;
    });
  }

>>>>>>> dbddf3e0
  @Get('image/list')
  @ApiResponse({
    status: 200,
    description: 'An array of all the filenames within the images folder',
    type: [String],
  })
  async getImageFileList() {
<<<<<<< HEAD
    return this.fileService.getFolderFilenames('resources/images/');
=======
    return this.fileService.getFilenames('resources/images/');
>>>>>>> dbddf3e0
  }
}<|MERGE_RESOLUTION|>--- conflicted
+++ resolved
@@ -8,65 +8,6 @@
 export class UtilityController {
   constructor(private fileService: FileService) {}
 
-<<<<<<< HEAD
-  @Get('pdf')
-  @ApiResponse({
-    status: 200,
-    description: 'A streamed converted png image',
-    type: StreamableFile,
-  })
-  async getPdf(
-    @Query('filename') filename: string,
-    @Query('pagenumber', ParseIntPipe) pagenumber: number,
-    @Response({ passthrough: true }) res,
-  ): Promise<StreamableFile> {
-    const convertedPdfFile = await this.fileService.getConvertedPdfFile(`${filename}`, pagenumber);
-
-    res.set({
-      'Content-Type': 'image/png',
-      'Content-Disposition': `attachment; filename=out-${pagenumber}.png`,
-    });
-
-    return convertedPdfFile;
-  }
-
-  @Get('pdf/list')
-  @ApiResponse({
-    status: 200,
-    description: 'An array of all the filenames within the pdfs folder',
-    type: [String],
-  })
-  async getPdfFileList() {
-    return this.fileService.getFolderFilenames('resources/pdfs/');
-  }
-
-  @Get('pdf/numpages')
-  @ApiResponse({
-    status: 200,
-    description: 'Returns the number of pages in the pdf',
-    type: Number,
-  })
-  async getNumberOfPages(@Query('filename') filename: string): Promise<number> {
-    return this.fileService.getNumberOfPdfPages(`${filename}`);
-  }
-
-  @Get('image')
-  @ApiResponse({
-    status: 200,
-    description: 'A Streamed Image',
-    type: StreamableFile,
-  })
-  async getImage(@Query('filename') filename: string, @Response({ passthrough: true }) res): Promise<StreamableFile> {
-    return this.fileService.getFileStream('resources/images/', `${filename}`).then((file) => {
-      res.set({
-        'Content-Type': contentType(filename),
-        'Content-Disposition': `attachment; filename=${filename}`,
-      });
-      return file;
-    });
-  }
-
-=======
   private readonly RES_PDF = 'resources/pdfs/';
 
   @Get('pdf')
@@ -157,7 +98,6 @@
     });
   }
 
->>>>>>> dbddf3e0
   @Get('image/list')
   @ApiResponse({
     status: 200,
@@ -165,10 +105,6 @@
     type: [String],
   })
   async getImageFileList() {
-<<<<<<< HEAD
-    return this.fileService.getFolderFilenames('resources/images/');
-=======
     return this.fileService.getFilenames('resources/images/');
->>>>>>> dbddf3e0
   }
 }