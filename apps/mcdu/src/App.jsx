--- conflicted
+++ resolved
@@ -37,44 +37,6 @@
   const [fullscreen, setFullscreen] = useState(fullscreenParam);
   const [soundEnabled] = useState(soundParam);
   const [dark, setDark] = useState(false);
-<<<<<<< HEAD
-
-  // as http and websocket port are always the same we can read it from the URL
-  let socketUrl = `ws://${window.location.host}/interfaces/v1/mcdu`;
-
-  // automaticaly upgrate to wss if the page is served over https
-  if (window.location.protocol === 'https:') {
-    socketUrl = socketUrl.replace('ws', 'wss');
-  }
-
-  const [content, setContent] = useState({
-    lines: [
-      ['', '', ''],
-      ['', '', ''],
-      ['', '', ''],
-      ['', '', ''],
-      ['', '', ''],
-      ['', '', ''],
-      ['', '', ''],
-      ['', '', ''],
-      ['', '', ''],
-      ['', '', ''],
-      ['', '', ''],
-      ['', '', ''],
-    ],
-    scratchpad: '',
-    title: '',
-    titleLeft: '',
-    page: '',
-    arrows: [false, false, false, false],
-  });
-
-  const { sendMessage, lastMessage, readyState } = useWebSocket(socketUrl, {
-    shouldReconnect: () => true,
-    reconnectAttempts: Infinity,
-    reconnectInterval: 500,
-  });
-=======
 
   // as http and websocket port are always the same we can read it from the URL
   let socketUrl = `ws://${window.location.host}/interfaces/v1/mcdu`;
@@ -118,7 +80,6 @@
   useEffect(() => {
     rootPanelRef.current.focus();
   }, []);
->>>>>>> dbddf3e0
 
   useEffect(() => {
     if (readyState === ReadyState.OPEN) {
@@ -141,11 +102,7 @@
   }
 
   return (
-<<<<<<< HEAD
-    <>
-=======
     <div ref={rootPanelRef} tabIndex={-1} onKeyDown={onKeyboardInput}>
->>>>>>> dbddf3e0
       {!fullscreen && (
         <>
           <div className="normal">
@@ -189,11 +146,7 @@
           </div>
         </>
       )}
-<<<<<<< HEAD
-    </>
-=======
     </div>
->>>>>>> dbddf3e0
   );
 };
 
